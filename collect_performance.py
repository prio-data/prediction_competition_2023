--- conflicted
+++ resolved
@@ -222,7 +222,7 @@
 
         css_alt_rows = "background-color: #e6e6e6; color: black;"
         highlight_props = "background-color: #00718f; color: #fafafa;"
-<<<<<<< HEAD
+
         df = (
             df.style.format(decimal=".", thousands=" ", precision=3)
             .highlight_min(axis=0, props=highlight_props)
@@ -234,20 +234,6 @@
         df.to_html(save_to / f"{file_stem}.html")
         df.to_excel(save_to / f"{file_stem}.xlsx")
 
-=======
-        df = df.style \
-                .format(decimal='.', thousands=' ', precision=3) \
-                .highlight_min(axis=0, props=highlight_props) \
-                .set_table_styles([
-                    {'selector': 'tr:nth-child(even)', 'props': css_alt_rows}
-                ])
-        df.to_latex(save_to / f'{file_stem}.tex')
-        df.to_html(save_to / f'{file_stem}.html')
-        df.to_excel(save_to / f'{file_stem}.xlsx')
-
-        
->>>>>>> 0bce8962
-
 if __name__ == "__main__":
     parser = argparse.ArgumentParser(
         description="Method for collating evaluations from all submissions in the ViEWS Prediction Challenge",
